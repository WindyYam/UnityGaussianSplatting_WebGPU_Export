--- conflicted
+++ resolved
@@ -313,12 +313,9 @@
             public static readonly int SelectionDeltaRot = Shader.PropertyToID("_SelectionDeltaRot");
             public static readonly int SplatCutoutsCount = Shader.PropertyToID("_SplatCutoutsCount");
             public static readonly int SplatCutouts = Shader.PropertyToID("_SplatCutouts");
-<<<<<<< HEAD
+            public static readonly int SelectionMode = Shader.PropertyToID("_SelectionMode");
             public static readonly int SplatPosMouseDown = Shader.PropertyToID("_SplatPosMouseDown");
             public static readonly int SplatOtherMouseDown = Shader.PropertyToID("_SplatOtherMouseDown");
-=======
-            public static readonly int SelectionMode = Shader.PropertyToID("_SelectionMode");
->>>>>>> 8f5ab546
         }
 
         [field: NonSerialized] public bool editModified { get; private set; }
